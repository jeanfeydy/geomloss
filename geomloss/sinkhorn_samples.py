--- conflicted
+++ resolved
@@ -8,11 +8,7 @@
     from pykeops.torch import generic_logsumexp
     from pykeops.torch.cluster import grid_cluster, cluster_ranges_centroids
     from pykeops.torch.cluster import sort_clusters, from_matrix, swap_axes
-<<<<<<< HEAD
     from pykeops.torch import LazyTensor
-=======
-
->>>>>>> 09301189
     keops_available = True
 except:
     keops_available = False
@@ -89,48 +85,39 @@
 #                          backend == "online"
 # ==============================================================================
 
-<<<<<<< HEAD
-def softmin_online(ε, C_xy, f_y, p=2):
+
+def softmin_online_lazytensor(ε, C_xy, f_y, p=2):
+    """Modern LazyTensor implementation."""
     x, y = C_xy
     B = x.shape[0]
-=======
+
+    x_i = LazyTensor(x[:, :, None, :])
+    y_j = LazyTensor(y[:, None, :, :])
+    f_j = LazyTensor(f_y[:, None, :, None])
+    
+    if p == 2:
+        D_ij = ((x_i - y_j) ** 2).sum(-1) / 2
+    elif p == 1:
+        Dis = ((x_i - y_j) ** 2).sum(-1).sqrt()
+
+    smin = (f_j -  D_ij /  ε).logsumexp(2).view(B,-1)
+
+    return - ε * smin
+
+    
 cost_formulas = {
     1: "Norm2(X-Y)",
     2: "(SqDist(X,Y) / IntCst(2))",
 }
 
-
-def softmin_online(ε, C_xy, f_y, log_conv=None):
+def softmin_online_genred(ε, C_xy, f_y, log_conv=None):
+    """Legacy "Genred" implementation, with low-level KeOps formulas."""
     x, y = C_xy
     # KeOps is pretty picky on the input shapes...
     return -ε * log_conv(x, y, f_y.view(-1, 1), torch.Tensor([1 / ε]).type_as(x)).view(
         -1
     )
->>>>>>> 09301189
-
-    x_i = LazyTensor(x[:, :, None, :])
-    y_j = LazyTensor(y[:, None, :, :])
-    f_j = LazyTensor(f_y[:, None, :, None])
-
-<<<<<<< HEAD
-    if p == 2:
-        D_ij = ((x_i - y_j) ** 2).sum(-1) / 2
-    elif p == 1:
-        Dis = ((x_i - y_j) ** 2).sum(-1).sqrt()
-
-    smin = (f_j -  D_ij /  ε).logsumexp(2).view(B,-1)
-
-    return - ε * smin
-
-
-def sinkhorn_online(α, x, β, y, p=2, blur=.05, reach=None, diameter=None, scaling=.5, cost=None, 
-                    debias = True, potentials = False, **kwargs):
-    
-    B, N, D = x.shape
-    B, M, _ = y.shape
-
-    softmin = partial(softmin_online, p=p)
-=======
+  
 def keops_lse(cost, D, dtype="float32"):
     log_conv = generic_logsumexp(
         "( B - (P * " + cost + " ) )",
@@ -160,16 +147,24 @@
     **kwargs
 ):
 
-    N, D = x.shape
-    M, _ = y.shape
+    # N, D = x.shape
+    # M, _ = y.shape
+
+    B, N, D = x.shape
+    B, M, _ = y.shape
 
     if cost is None:
-        cost = cost_formulas[p]
-
-    softmin = partial(
-        softmin_online, log_conv=keops_lse(cost, D, dtype=str(x.dtype)[6:])
-    )
->>>>>>> 09301189
+        softmin = partial(softmin_online_lazytensor, p=p)
+    else:
+        if B > 1:
+            raise ValueError("Custom cost functions are not yet supported with batches.""")
+        
+        x = x.squeeze(0)
+        y = y.squeeze(0)
+        softmin = partial(
+            softmin_online_genred, log_conv=keops_lse(cost, D, dtype=str(x.dtype)[6:])
+        )
+    
 
     # The "cost matrices" are implicitely encoded in the point clouds,
     # and re-computed on-the-fly:
@@ -178,30 +173,12 @@
 
     diameter, ε, ε_s, ρ = scaling_parameters(x, y, p, blur, reach, diameter, scaling)
 
-<<<<<<< HEAD
     a_x, b_y, a_y, b_x = sinkhorn_loop( softmin,
                                         log_weights(α), log_weights(β), 
                                         C_xx, C_yy, C_xy, C_yx, ε_s, ρ, debias=debias )
 
     return sinkhorn_cost(ε, ρ, α, β, a_x, b_y, a_y, b_x, batch=True, debias=debias, potentials=potentials)
-=======
-    a_x, b_y, a_y, b_x = sinkhorn_loop(
-        softmin,
-        log_weights(α),
-        log_weights(β),
-        C_xx,
-        C_yy,
-        C_xy,
-        C_yx,
-        ε_s,
-        ρ,
-        debias=debias,
-    )
->>>>>>> 09301189
-
-    return sinkhorn_cost(
-        ε, ρ, α, β, a_x, b_y, a_y, b_x, debias=debias, potentials=potentials
-    )
+
 
 
 # ==============================================================================
